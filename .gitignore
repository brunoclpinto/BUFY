<<<<<<< HEAD
# Xcode
#
# gitignore contributors: remember to update Global/Xcode.gitignore, Objective-C.gitignore & Swift.gitignore

## User settings
xcuserdata/

## compatibility with Xcode 8 and earlier (ignoring not required starting Xcode 9)
*.xcscmblueprint
*.xccheckout

## compatibility with Xcode 3 and earlier (ignoring not required starting Xcode 4)
build/
DerivedData/
*.moved-aside
*.pbxuser
!default.pbxuser
*.mode1v3
!default.mode1v3
*.mode2v3
!default.mode2v3
*.perspectivev3
!default.perspectivev3

## Obj-C/Swift specific
*.hmap

## App packaging
*.ipa
*.dSYM.zip
*.dSYM

## Playgrounds
timeline.xctimeline
playground.xcworkspace

# Swift Package Manager
#
# Add this line if you want to avoid checking in source code from Swift Package Manager dependencies.
# Packages/
# Package.pins
# Package.resolved
# *.xcodeproj
#
# Xcode automatically generates this directory with a .xcworkspacedata file and xcuserdata
# hence it is not needed unless you have added a package configuration file to your project
# .swiftpm

.build/

# CocoaPods
#
# We recommend against adding the Pods directory to your .gitignore. However
# you should judge for yourself, the pros and cons are mentioned at:
# https://guides.cocoapods.org/using/using-cocoapods.html#should-i-check-the-pods-directory-into-source-control
#
# Pods/
#
# Add this line if you want to avoid checking in source code from the Xcode workspace
# *.xcworkspace

# Carthage
#
# Add this line if you want to avoid checking in source code from Carthage dependencies.
# Carthage/Checkouts

Carthage/Build/

# Accio dependency management
Dependencies/
.accio/

# fastlane
#
# It is recommended to not store the screenshots in the git repo.
# Instead, use fastlane to re-generate the screenshots whenever they are needed.
# For more information about the recommended setup visit:
# https://docs.fastlane.tools/best-practices/source-control/#source-control

fastlane/report.xml
fastlane/Preview.html
fastlane/screenshots/**/*.png
fastlane/test_output

# Code Injection
#
# After new code Injection tools there's a generated folder /iOSInjectionProject
# https://github.com/johnno1962/injectionforxcode

iOSInjectionProject/
.DS_Store
=======
### Build artifacts ###
target/
**/target/
debug/
release/

### Cargo ###
.cargo-ok

### Tooling ###
.rustup/

### IDEs & Editors ###
.vscode/
.idea/
*.code-workspace
*.swp
*.swo
*~

### OS ###
.DS_Store
Thumbs.db

### Logs ###
logs/
*.log

### Coverage ###
coverage/
*.profraw
>>>>>>> e6d9f7fa
<|MERGE_RESOLUTION|>--- conflicted
+++ resolved
@@ -1,96 +1,3 @@
-<<<<<<< HEAD
-# Xcode
-#
-# gitignore contributors: remember to update Global/Xcode.gitignore, Objective-C.gitignore & Swift.gitignore
-
-## User settings
-xcuserdata/
-
-## compatibility with Xcode 8 and earlier (ignoring not required starting Xcode 9)
-*.xcscmblueprint
-*.xccheckout
-
-## compatibility with Xcode 3 and earlier (ignoring not required starting Xcode 4)
-build/
-DerivedData/
-*.moved-aside
-*.pbxuser
-!default.pbxuser
-*.mode1v3
-!default.mode1v3
-*.mode2v3
-!default.mode2v3
-*.perspectivev3
-!default.perspectivev3
-
-## Obj-C/Swift specific
-*.hmap
-
-## App packaging
-*.ipa
-*.dSYM.zip
-*.dSYM
-
-## Playgrounds
-timeline.xctimeline
-playground.xcworkspace
-
-# Swift Package Manager
-#
-# Add this line if you want to avoid checking in source code from Swift Package Manager dependencies.
-# Packages/
-# Package.pins
-# Package.resolved
-# *.xcodeproj
-#
-# Xcode automatically generates this directory with a .xcworkspacedata file and xcuserdata
-# hence it is not needed unless you have added a package configuration file to your project
-# .swiftpm
-
-.build/
-
-# CocoaPods
-#
-# We recommend against adding the Pods directory to your .gitignore. However
-# you should judge for yourself, the pros and cons are mentioned at:
-# https://guides.cocoapods.org/using/using-cocoapods.html#should-i-check-the-pods-directory-into-source-control
-#
-# Pods/
-#
-# Add this line if you want to avoid checking in source code from the Xcode workspace
-# *.xcworkspace
-
-# Carthage
-#
-# Add this line if you want to avoid checking in source code from Carthage dependencies.
-# Carthage/Checkouts
-
-Carthage/Build/
-
-# Accio dependency management
-Dependencies/
-.accio/
-
-# fastlane
-#
-# It is recommended to not store the screenshots in the git repo.
-# Instead, use fastlane to re-generate the screenshots whenever they are needed.
-# For more information about the recommended setup visit:
-# https://docs.fastlane.tools/best-practices/source-control/#source-control
-
-fastlane/report.xml
-fastlane/Preview.html
-fastlane/screenshots/**/*.png
-fastlane/test_output
-
-# Code Injection
-#
-# After new code Injection tools there's a generated folder /iOSInjectionProject
-# https://github.com/johnno1962/injectionforxcode
-
-iOSInjectionProject/
-.DS_Store
-=======
 ### Build artifacts ###
 target/
 **/target/
@@ -119,7 +26,4 @@
 logs/
 *.log
 
-### Coverage ###
-coverage/
-*.profraw
->>>>>>> e6d9f7fa
+*.profraw